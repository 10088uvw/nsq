--- conflicted
+++ resolved
@@ -182,12 +182,6 @@
 	tc.topicInfo.CatchupList = topicInfo.CatchupList
 }
 
-<<<<<<< HEAD
-=======
-func TestNsqdCoordLookupdChanged(t *testing.T) {
-}
-
->>>>>>> add692e7
 func newNsqdNode(t *testing.T, id string) (*nsqdNs.NSQD, int, *NsqdNodeInfo, string) {
 	opts := nsqdNs.NewOptions()
 	opts.Logger = newTestLogger(t)
@@ -220,10 +214,7 @@
 	if testing.Verbose() {
 		coordLog.SetLevel(levellogger.LOG_DETAIL)
 		coordLog.Logger = &levellogger.GLogger{}
-<<<<<<< HEAD
 		glog.SetFlags(0, "", "", true, true, 1)
-=======
->>>>>>> add692e7
 		glog.StartWorker(time.Second)
 	} else {
 		coordLog.Logger = newTestLogger(t)
@@ -334,10 +325,7 @@
 	if testing.Verbose() {
 		coordLog.SetLevel(levellogger.LOG_DETAIL)
 		coordLog.Logger = &levellogger.GLogger{}
-<<<<<<< HEAD
 		glog.SetFlags(0, "", "", true, true, 1)
-=======
->>>>>>> add692e7
 		glog.StartWorker(time.Second)
 	} else {
 		coordLog.Logger = newTestLogger(t)
@@ -418,10 +406,7 @@
 	if testing.Verbose() {
 		coordLog.SetLevel(levellogger.LOG_DETAIL)
 		coordLog.Logger = &levellogger.GLogger{}
-<<<<<<< HEAD
 		glog.SetFlags(0, "", "", true, true, 1)
-=======
->>>>>>> add692e7
 		glog.StartWorker(time.Second)
 	} else {
 		coordLog.Logger = newTestLogger(t)
@@ -874,10 +859,7 @@
 	if testing.Verbose() {
 		coordLog.SetLevel(levellogger.LOG_DETAIL)
 		coordLog.Logger = &levellogger.GLogger{}
-<<<<<<< HEAD
 		glog.SetFlags(0, "", "", true, true, 1)
-=======
->>>>>>> add692e7
 		glog.StartWorker(time.Second)
 	} else {
 		coordLog.SetLevel(levellogger.LOG_ERR)
