--- conflicted
+++ resolved
@@ -796,11 +796,7 @@
 			if err != nil {
 				coordLog.Infof("failed to get topic leader info:%v-%v, err:%v", topicName, partition, err)
 			}
-<<<<<<< HEAD
-			_, _, loadErr := ncoord.initLocalTopicCoord(topicInfo, topicLeaderSession, basepath, forceFix, true, false)
-=======
 			_, _, loadErr := ncoord.initLocalTopicCoord(topicInfo, topicLeaderSession, basepath, true, false)
->>>>>>> 89fad1b4
 			if loadErr != nil {
 				coordLog.Infof("topic %v coord init error: %v", topicInfo.GetTopicDesp(), loadErr.Error())
 				continue
